<<<<<<< HEAD
# ChemicalMasterEquations
An extensible toolkit for [Finite State Projection](https://www.atmos.colostate.edu/~munsky/Papers/JChemPhys_124_044104.pdf) analysis of Stochastic Reaction Network models in Julia. 
=======
# ChemicalMasterEquations.jl
An extensible toolkit for direct numerical solution of the Chemical Master Equation based on the [Finite State Projection](https://www.atmos.colostate.edu/~munsky/Papers/JChemPhys_124_044104.pdf) and related algorithms.
>>>>>>> 7e6a4810
## Features 
This package aims to offer dynamic, fast, and customizable methods for direct numerical integration of the Chemical Master Equation (CME) in Julia. Currently, it has:
- Transient solution of the CME for time-homogeneous reaction rates/propensities as well as time-varying reaction rates/propensities using Finite State Projection and related variants.
- Dynamic state spaces: The truncated state space is adapted on-the-fly to remove redundant states with low probabilities and add more states to ensure the truncation error is within user-specified tolerance.
- Customizable: Users can choose how the dynamic state space is managed (by specifying parameters for existing `SpaceAdapter` subtypes or write their own `SpaceAdapter`) and how the reduced ODEs are solved (by choosing one among the multitude options offered by [`DifferentialEquations.jl`](https://github.com/SciML/DifferentialEquations.jl)).
- Sensitivity analysis and automatic differentiation: Compute partial derivatives of the FSP solution with respect to model parameters. Users do not need to write analytic expressions of the propensity's partial derivatives. Instead, the package applies existing tools from [`SparsityDetection.jl`](https://github.com/SciML/SparsityDetection.jl) and [`ForwardDiff.jl`](https://github.com/JuliaDiff/ForwardDiff.jl) to generate those derivatives automatically.
- Advanced users can write their own dynamic state space management policy by subtyping `SpaceAdapter`.
## TODO
- [ ] Tutorials.
- [ ] User-friendly model input by integration with `Catalyst.jl`.
- [ ] Implement more state space adaptation policy:
    - [Sliding windows](https://bmcsystbiol.biomedcentral.com/articles/10.1186/1752-0509-4-42).
    - [SSA-driven state space](https://doi.org/10.1016/j.mbs.2015.08.010).
    - [Multi-finite buffer](http://gila.bioe.uic.edu/lab/papers/2016/ACME-CaoTerebusLiang-2016.pdf).
- [ ] Implement [methods](https://doi.org/10.1063/1.4994917) based on Tensor-train approximations.
- [ ] [Stationary FSP](https://pubmed.ncbi.nlm.nih.gov/29055349/).
- [ ] User-friendly support for computing the [Fisher Information Matrix](https://doi.org/10.1371/journal.pcbi.1006365) and optimal experiment design.
## Related packages
- [`FiniteStateProjection.jl`](https://github.com/kaandocal/FiniteStateProjection.jl) written by Kaan Öcal offers methods to convert a `Catalyst.jl` reaction network into a `ModelingToolkitize`'d FSP system (on a hyper-rectangular truncated state space) that can be solved using `DifferentialEquations.jl`. The package also automatically detects subnetworks with mass conservation (e.g. `A <->B` reactions) to reduce state dimension.<|MERGE_RESOLUTION|>--- conflicted
+++ resolved
@@ -1,10 +1,5 @@
-<<<<<<< HEAD
-# ChemicalMasterEquations
-An extensible toolkit for [Finite State Projection](https://www.atmos.colostate.edu/~munsky/Papers/JChemPhys_124_044104.pdf) analysis of Stochastic Reaction Network models in Julia. 
-=======
 # ChemicalMasterEquations.jl
 An extensible toolkit for direct numerical solution of the Chemical Master Equation based on the [Finite State Projection](https://www.atmos.colostate.edu/~munsky/Papers/JChemPhys_124_044104.pdf) and related algorithms.
->>>>>>> 7e6a4810
 ## Features 
 This package aims to offer dynamic, fast, and customizable methods for direct numerical integration of the Chemical Master Equation (CME) in Julia. Currently, it has:
 - Transient solution of the CME for time-homogeneous reaction rates/propensities as well as time-varying reaction rates/propensities using Finite State Projection and related variants.
